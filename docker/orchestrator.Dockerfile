--- conflicted
+++ resolved
@@ -1,11 +1,7 @@
 FROM python:3.10-slim
 
 WORKDIR /app
-<<<<<<< HEAD
-# copy the pip requirements list (poetry files are optional in this image)
-=======
 # copy requirements file only if it exists, ignore poetry files
->>>>>>> 777be17d
 COPY requirements.txt ./requirements.txt
 
 RUN if [ -f requirements.txt ]; then pip install --no-cache-dir -r requirements.txt; fi
